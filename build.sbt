ThisBuild / tlBaseVersion := "1.3"
ThisBuild / startYear := Some(2021)
ThisBuild / developers := List(
  tlGitHubDev("SystemFw", "Fabio Labella"),
  tlGitHubDev("andyscott", "Andy Scott"),
  tlGitHubDev("kailuowang", "Kailuo Wang"),
  tlGitHubDev("djspiewak", "Daniel Spiewak"),
  tlGitHubDev("LukaJCB", "Luka Jacobowitz"),
  tlGitHubDev("edmundnoble", "Edmund Noble")
)

val Scala213 = "2.13.8"

ThisBuild / crossScalaVersions := Seq("3.1.3", "2.12.16", Scala213)
ThisBuild / tlVersionIntroduced := Map("3" -> "1.2.1")

lazy val commonJvmSettings = Seq(
  Test / testOptions += Tests.Argument(TestFrameworks.ScalaTest, "-oDF")
)

lazy val commonJsSettings = Seq(
  doctestGenTests := Seq.empty
)

lazy val commonNativeSettings = Seq(
  doctestGenTests := Seq.empty,
  tlVersionIntroduced := List("2.12", "2.13", "3").map(_ -> "1.3.0").toMap
)

val CatsVersion = "2.8.0"

lazy val root = tlCrossRootProject.aggregate(core, laws, tests)

lazy val core = crossProject(JSPlatform, JVMPlatform, NativePlatform)
  .crossType(CrossType.Pure)
  .settings(name := "cats-mtl")
  .settings(
    libraryDependencies += "org.typelevel" %%% "cats-core" % CatsVersion
  )
  .jsSettings(commonJsSettings)
  .jvmSettings(commonJvmSettings)
  .nativeSettings(commonNativeSettings)

lazy val laws = crossProject(JSPlatform, JVMPlatform, NativePlatform)
  .crossType(CrossType.Pure)
  .dependsOn(core)
  .settings(name := "cats-mtl-laws")
  .settings(libraryDependencies += "org.typelevel" %%% "cats-laws" % CatsVersion)
  .jsSettings(commonJsSettings)
  .jvmSettings(commonJvmSettings)
  .nativeSettings(commonNativeSettings)

lazy val tests = crossProject(JSPlatform, JVMPlatform, NativePlatform)
  .dependsOn(core, laws)
  .enablePlugins(NoPublishPlugin)
  .settings(name := "cats-mtl-tests")
  .settings(
    libraryDependencies ++= Seq(
      "org.typelevel" %%% "cats-testkit" % CatsVersion,
<<<<<<< HEAD
      "org.scalameta" %%% "munit" % "1.0.0-M5",
      "org.typelevel" %%% "discipline-munit" % "2.0.0-M3"))
=======
      "org.scalameta" %%% "munit" % "1.0.0-M6",
      "org.typelevel" %%% "discipline-munit" % "2.0.0-M2"))
>>>>>>> 1b4ec9e0
  .jsSettings(commonJsSettings)
  .jvmSettings(commonJvmSettings)
  .nativeSettings(commonNativeSettings)

lazy val unidocs = project
  .in(file("unidocs"))
  .enablePlugins(TypelevelUnidocPlugin)
  .settings(
    name := "cats-mtl-docs",
    ScalaUnidoc / unidoc / unidocProjectFilter := inProjects(core.jvm, laws.jvm)
  )

lazy val docs = project
  .in(file("site"))
  .enablePlugins(TypelevelSitePlugin)
  .settings(
    tlFatalWarnings := false,
    laikaConfig ~= (_.withRawContent)
  )
  .dependsOn(core.jvm)<|MERGE_RESOLUTION|>--- conflicted
+++ resolved
@@ -57,13 +57,8 @@
   .settings(
     libraryDependencies ++= Seq(
       "org.typelevel" %%% "cats-testkit" % CatsVersion,
-<<<<<<< HEAD
-      "org.scalameta" %%% "munit" % "1.0.0-M5",
+      "org.scalameta" %%% "munit" % "1.0.0-M6",
       "org.typelevel" %%% "discipline-munit" % "2.0.0-M3"))
-=======
-      "org.scalameta" %%% "munit" % "1.0.0-M6",
-      "org.typelevel" %%% "discipline-munit" % "2.0.0-M2"))
->>>>>>> 1b4ec9e0
   .jsSettings(commonJsSettings)
   .jvmSettings(commonJvmSettings)
   .nativeSettings(commonNativeSettings)
