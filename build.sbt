--- conflicted
+++ resolved
@@ -25,11 +25,7 @@
 val Scala213 = "2.13.6"
 
 ThisBuild / scalaVersion := crossScalaVersions.value.last
-<<<<<<< HEAD
-ThisBuild / crossScalaVersions := Seq("3.0.2", "2.12.15", Scala213)
-=======
 ThisBuild / crossScalaVersions := Seq("3.1.0", "2.12.14", Scala213)
->>>>>>> e65fb408
 
 ThisBuild / githubWorkflowBuildPreamble ++= Seq(
   WorkflowStep.Use(
