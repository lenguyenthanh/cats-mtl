addSbtPlugin("com.eed3si9n"        % "sbt-unidoc"            % "0.4.2")
addSbtPlugin("com.github.gseitz"   % "sbt-release"           % "1.0.11")
addSbtPlugin("com.jsuereth"        % "sbt-pgp"               % "1.1.2")
addSbtPlugin("org.scalastyle"      % "scalastyle-sbt-plugin" % "1.0.0")
addSbtPlugin("org.scoverage"       % "sbt-scoverage"         % "1.6.0")
addSbtPlugin("org.scala-js"        % "sbt-scalajs"           % "0.6.28")
addSbtPlugin("com.github.tkawachi" % "sbt-doctest"           % "0.9.5")
<<<<<<< HEAD
addSbtPlugin("org.xerial.sbt"      % "sbt-sonatype"          % "3.6")
=======
addSbtPlugin("org.xerial.sbt"      % "sbt-sonatype"          % "3.7")
>>>>>>> 7c7d7f86
addSbtPlugin("com.47deg"           % "sbt-microsites"        % "0.9.4")
addSbtPlugin("org.tpolecat"        % "tut-plugin"            % "0.6.12")
addSbtPlugin("com.dwijnand"        % "sbt-travisci"          % "1.2.0")
addSbtPlugin("org.lyranthe.sbt"    % "partial-unification"   % "1.1.2")
addSbtPlugin("com.lucidchart"      % "sbt-scalafmt-coursier" % "1.16")
addSbtPlugin("org.portable-scala"  % "sbt-scalajs-crossproject" % "0.6.1")<|MERGE_RESOLUTION|>--- conflicted
+++ resolved
@@ -5,11 +5,7 @@
 addSbtPlugin("org.scoverage"       % "sbt-scoverage"         % "1.6.0")
 addSbtPlugin("org.scala-js"        % "sbt-scalajs"           % "0.6.28")
 addSbtPlugin("com.github.tkawachi" % "sbt-doctest"           % "0.9.5")
-<<<<<<< HEAD
-addSbtPlugin("org.xerial.sbt"      % "sbt-sonatype"          % "3.6")
-=======
 addSbtPlugin("org.xerial.sbt"      % "sbt-sonatype"          % "3.7")
->>>>>>> 7c7d7f86
 addSbtPlugin("com.47deg"           % "sbt-microsites"        % "0.9.4")
 addSbtPlugin("org.tpolecat"        % "tut-plugin"            % "0.6.12")
 addSbtPlugin("com.dwijnand"        % "sbt-travisci"          % "1.2.0")
